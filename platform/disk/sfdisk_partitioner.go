package disk

import (
	"fmt"
	"strconv"
	"strings"
	"time"

	bosherr "github.com/cloudfoundry/bosh-utils/errors"
	boshlog "github.com/cloudfoundry/bosh-utils/logger"
	boshretry "github.com/cloudfoundry/bosh-utils/retrystrategy"
	boshsys "github.com/cloudfoundry/bosh-utils/system"
	"github.com/pivotal-golang/clock"
)

type sfdiskPartitioner struct {
	logger      boshlog.Logger
	cmdRunner   boshsys.CmdRunner
	logTag      string
	timeService clock.Clock
}

func NewSfdiskPartitioner(logger boshlog.Logger, cmdRunner boshsys.CmdRunner, timeService clock.Clock) Partitioner {
	return sfdiskPartitioner{
		logger:      logger,
		cmdRunner:   cmdRunner,
		logTag:      "SfdiskPartitioner",
		timeService: timeService,
	}
}

func (p sfdiskPartitioner) Partition(devicePath string, partitions []Partition) error {
	if p.diskMatchesPartitions(devicePath, partitions) {
		p.logger.Info(p.logTag, "%s already partitioned as expected, skipping", devicePath)
		return nil
	}

	sfdiskPartitionTypes := map[PartitionType]string{
		PartitionTypeSwap:  "S",
		PartitionTypeLinux: "L",
	}

	sfdiskInput := ""
	for index, partition := range partitions {
		sfdiskPartitionType := sfdiskPartitionTypes[partition.Type]
		partitionSize := fmt.Sprintf("%d", p.convertFromBytesToMb(partition.SizeInBytes))

		if index == len(partitions)-1 {
			partitionSize = ""
		}

		sfdiskInput = sfdiskInput + fmt.Sprintf(",%s,%s\n", partitionSize, sfdiskPartitionType)
	}

	partitionRetryable := boshretry.NewRetryable(func() (bool, error) {
		_, _, _, err := p.cmdRunner.RunCommandWithInput(sfdiskInput, "sfdisk", "-uM", devicePath)
		if err != nil {
			p.logger.Error(p.logTag, "Failed with an error: %s", err)
			return true, bosherr.WrapError(err, "Shelling out to sfdisk")
		}
		p.logger.Info(p.logTag, "Succeeded in partitioning %s with %s", devicePath, sfdiskInput)
		return false, nil
	})

	partitionRetryStrategy := NewSfdiskPartitionStrategy(partitionRetryable, p.timeService, p.logger)
	err := partitionRetryStrategy.Try()

<<<<<<< HEAD
	if strings.Contains(devicePath, "/dev/mapper/") {
		_, _, _, err = p.cmdRunner.RunCommand("/etc/init.d/open-iscsi", "restart")
		if err != nil {
			return bosherr.WrapError(err, "Shelling out to open-iscsi restart")
		}

		time.Sleep(5 * time.Second) // wait 5 s for ***-part1 partition to show up
	}

	return nil
=======
	return err
>>>>>>> de691bd6
}

func (p sfdiskPartitioner) GetDeviceSizeInBytes(devicePath string) (uint64, error) {
	stdout, _, _, err := p.cmdRunner.RunCommand("sfdisk", "-s", devicePath)
	if err != nil {
		return 0, bosherr.WrapError(err, "Shelling out to sfdisk")
	}

	sizeInKb, err := strconv.ParseUint(strings.Trim(stdout, "\n"), 10, 64)
	if err != nil {
		return 0, bosherr.WrapError(err, "Converting disk size to integer")
	}

	return p.convertFromKbToBytes(sizeInKb), nil
}

func (p sfdiskPartitioner) diskMatchesPartitions(devicePath string, partitionsToMatch []Partition) (result bool) {
	existingPartitions, err := p.getPartitions(devicePath)
	if err != nil {
		err = bosherr.WrapErrorf(err, "Getting partitions for %s", devicePath)
		return
	}

	if len(existingPartitions) < len(partitionsToMatch) {
		return
	}

	remainingDiskSpace, err := p.GetDeviceSizeInBytes(devicePath)
	if err != nil {
		err = bosherr.WrapErrorf(err, "Getting device size for %s", devicePath)
		return
	}

	for index, partitionToMatch := range partitionsToMatch {
		if index == len(partitionsToMatch)-1 {
			partitionToMatch.SizeInBytes = remainingDiskSpace
		}

		existingPartition := existingPartitions[index]
		switch {
		case existingPartition.Type != partitionToMatch.Type:
			return
		case !withinDelta(existingPartition.SizeInBytes, partitionToMatch.SizeInBytes, p.convertFromMbToBytes(20)):
			return
		}

		remainingDiskSpace = remainingDiskSpace - partitionToMatch.SizeInBytes
	}

	return true
}

func (p sfdiskPartitioner) getPartitions(devicePath string) (partitions []Partition, err error) {
	stdout, _, _, err := p.cmdRunner.RunCommand("sfdisk", "-d", devicePath)
	if err != nil {
		err = bosherr.WrapError(err, "Shelling out to sfdisk")
		return
	}

	allLines := strings.Split(stdout, "\n")
	if len(allLines) < 4 {
		return
	}

	partitionLines := allLines[3 : len(allLines)-1]

	for _, partitionLine := range partitionLines {
		partitionPath, partitionType := extractPartitionPathAndType(partitionLine)
		partition := Partition{Type: partitionType}

		if partition.Type != PartitionTypeEmpty {
			size, err := p.GetDeviceSizeInBytes(partitionPath)
			if err == nil {
				partition.SizeInBytes = size
			}
		}

		partitions = append(partitions, partition)
	}
	return
}

var partitionTypesMap = map[string]PartitionType{
	"82": PartitionTypeSwap,
	"83": PartitionTypeLinux,
	"0":  PartitionTypeEmpty,
}

func extractPartitionPathAndType(line string) (partitionPath string, partitionType PartitionType) {
	partitionFields := strings.Fields(line)
	lastField := partitionFields[len(partitionFields)-1]

	sfdiskPartitionType := strings.Replace(lastField, "Id=", "", 1)

	partitionPath = partitionFields[0]
	partitionType = partitionTypesMap[sfdiskPartitionType]
	return
}

func (p sfdiskPartitioner) convertFromBytesToMb(sizeInBytes uint64) uint64 {
	return sizeInBytes / (1024 * 1024)
}

func (p sfdiskPartitioner) convertFromMbToBytes(sizeInMb uint64) uint64 {
	return sizeInMb * 1024 * 1024
}

func (p sfdiskPartitioner) convertFromKbToBytes(sizeInKb uint64) uint64 {
	return sizeInKb * 1024
}<|MERGE_RESOLUTION|>--- conflicted
+++ resolved
@@ -65,20 +65,7 @@
 	partitionRetryStrategy := NewSfdiskPartitionStrategy(partitionRetryable, p.timeService, p.logger)
 	err := partitionRetryStrategy.Try()
 
-<<<<<<< HEAD
-	if strings.Contains(devicePath, "/dev/mapper/") {
-		_, _, _, err = p.cmdRunner.RunCommand("/etc/init.d/open-iscsi", "restart")
-		if err != nil {
-			return bosherr.WrapError(err, "Shelling out to open-iscsi restart")
-		}
-
-		time.Sleep(5 * time.Second) // wait 5 s for ***-part1 partition to show up
-	}
-
-	return nil
-=======
 	return err
->>>>>>> de691bd6
 }
 
 func (p sfdiskPartitioner) GetDeviceSizeInBytes(devicePath string) (uint64, error) {
